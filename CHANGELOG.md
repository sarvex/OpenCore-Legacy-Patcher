# OpenCore Legacy Patcher changelog

## 1.1.0
<<<<<<< HEAD
- Increment Binaries:
  - AirportBrcmFixup 2.1.8 - release
  - BlueToolFixup 2.6.8 - release
  - RestrictEvents 1.1.3 - release
=======
- Resolve rendering issues on Intel Broadwell iGPUs
- Update non-Metal Binaries for macOS Sonoma:
  - Resolve unresponsive Weather app
  - Resolve full screen menubar covering the app toolbar
  - Resolve unfocused password windows
>>>>>>> 38188a5c

## 1.0.1
- Resolve rendering issues on Intel Ivy Bridge iGPUs
- Update non-Metal Binaries for macOS Sonoma:
  - Resolve unresponsive Catalyst buttons
  - Resolve window unfocusing issues
  - Resolve menu bar fonts not changing color automatically with Beta Menu Bar enabled
  - Improve Lock Screen clock transparency
- Prevent random WiFiAgent crashes
- Add error handling for corrupted patcher settings
- Remove CoreImage patch for 3802 GPUs on Ventura
- Avoid listing PCIe FaceTime camera patch on pre-Sonoma OSes
  - Only cosmetic in Root Patching UI, however it has been removed to avoid confusion

## 1.0.0
- Resolve BCM2046 and BCM2070 support on macOS 13.3 and newer
- Workaround 13.3+ Kernel Panic on AMD GCN GPUs playing DRM content
- Add new macOS Installer download menu (Jazzzny)
- Refresh download UI (Jazzzny)
- Add support for Universal 2 distribution (x86_64 and ARM64)
  - Drops Rosetta requirement on Apple Silicon Macs
  - Note building from source will require Python 3.11 or newer and up-to-date Python modules
- Update font handling code, fixing font issues on Yosemite and El Capitan
- Resolve incorrect RELEASE usage of OpenCore binaries when DEBUG enabled
- Add RenderBox.framework patch for 3802-based Intel GPUs on macOS 13.3 and newer
  - Works around Weather and Widget freezing
  - Applicable for Intel Ivy Bridge and Haswell iGPUs
- Add macOS Sonoma support to PatcherSupportPkg validation in CI
- Implement basic support for macOS Sonoma:
  - Supports same range of hardware as Ventura, in addition to:
    - iMac18,x
    - MacBook10,1
    - MacBookPro14,x
      - [T1 chip currently unsupported in Sonoma](https://github.com/dortania/OpenCore-Legacy-Patcher/issues/1103)
  - Resolved issues:
    - Graphics Acceleration support for 3802 and non-Metal GPUs
    - UI corruption on 31001 GPUs
    - Wireless Networking for BCM94360, 4360, 4350, 4331 and 43224
    - USB ethernet support for adapters based on ECM protocol (ex. Realtek)
    - dGPU support for MacBookPro14,3
    - S1X/S3X NVMe Drive Support
    - PCIe-based FaceTime Camera support
    - Bluetooth support by switching to dynamic VMM spoofing
- Increment Binaries:
  - OpenCorePkg 0.9.3 - release
  - Lilu 1.6.7 - release
  - WhateverGreen 1.6.6 - release
  - RestrictEvents 1.1.3 - (rolling - 4f233dd)
  - FeatureUnlock 1.1.5 - release
  - DebugEnhancer 1.0.8 - release
  - CPUFriend 1.2.7 - release
  - BlueToolFixup 2.6.8 - rolling (2305aaa)
  - CryptexFixup 1.0.2 - release
  - PatcherSupportPkg 1.3.2 - release
- Build Server Changes:
  - Upgrade Python backend to 3.11.5
  - Upgrade Python modules:
    - requests - 2.31.0
    - pyobjc - 9.2
    - wxpython - 4.2.1
    - pyinstaller - 5.13.2
    - packaging - 23.1

## 0.6.8
- Update non-Metal Binaries:
  - Improve experimental Menubar implementation stability
  - Implement reduce transparency Menubar
  - Resolve Color Profile support and Black Box rendering issues on HD 3000 Macs
    - Drops ColorSync downgrade configuration option
    - Resolves macOS 13.5 booting on HD 3000 Macs
- Resolve app not updating in `/Applications` after an update
  - Work-around users manually copying app to `/Applications` instead of allowing Root Volume Patcher to create a proper alias
- Add configuration for mediaanalysisd usage
  - For systems that are the primary iCloud Photo Library host, mediaanalysisd may be unstable on large amounts of unprocessed faces
  - Applicable to 3802-based GPUs (ie. Intel Ivy Bridge and Haswell iGPUs, Nvidia Kepler dGPUs)
- Remove MacBook4,1 references
  - Machine was never properly supported by OCLP
- Restore support for Aquantia Aqtion 10GBe Ethernet for Pre-VT-d systems on 12.3 and newer
  - i.e. MacPro5,1 with AQC107 expansion card running macOS Ventura/Monterey 12.6.x
  - Thanks [@jazzzny](https://github.com/jazzzny)
- Resolve AMD Vega support on pre-AVX2 Macs in macOS Ventura
  - Originally caused by regression from 0.6.2
- Disable non-Metal's Menubar 2 configuration
  - Can be manually re-enabled, however application will try to disable to prevent issues
- Remove AppleGVA downgrade on Intel Skylake iGPUs
- Implement AMFIPass system
  - Removes need for disabling Library Validation and AMFI outright on all applicable systems
- Backend Changes:
  - device_probe.py:
    - Add USB device parsing via `IOUSBDevice` class
    - Streamline Bluetooth device detection
    - Add Probing for Top Case hardware (Jazzzny)
      - Improves handling for altered hardware scenarios (i.e. MacBookPro4,1 with MacBookPro3,1 topcase)
  - utilities.py:
    - Fix indexing error on Device Paths (thx [@Ausdauersportler](https://github.com/Ausdauersportler))
- Increment Binaries:
- PatcherSupportPkg 1.2.2 - release

## 0.6.7
- Resolve partition buttons overlapping in Install OpenCore UI
  - ex. "EFI" and additional FAT32 partitions on a single drive
- Re-enable mediaanalysisd on Ventura
  - Allows for Live Text support on systems with 3802 GPUs
    - ie. Intel Ivy Bridge and Haswell, Nvidia Kepler
  - Previously disabled due to high instability in Photos with Face Scanning, now resolved
- Work-around crashing after patching with MenuBar2 implementation enabled
  - Setting must be re-enabled after patching
- Update non-Metal Binaries:
  - Resolve window placement defaulting past top of screen for some apps
    - ex. OpenCore-Patcher.app during root patching
  - Resolve indeterminate progress bars not rendering with wxWidgets in Monterey and later
    - ex. OpenCore-Patcher.app
- UI changes:
  - Add "Show Log File" button to menubar
- Avoid listing unsupported installer to download by default
  - ex. macOS 14 InstallAssistant.pkg
- Resolve crash when fetching remote macOS installers offline
- Avoid displaying root patches on unsupported macOS versions
  - ex. macOS 14
- Backend changes:
  - Call `setpgrp()` to prevent app from being killed if parent process is killed (ie. LaunchAgents)
  - Rework logging handler:
    - Implement formatted logging
      - Allowing easier debugging
    - Implement per-version, per-run file logging
      - ex. OpenCore-Patcher (0.6.7) (2021-12-31-12-34-56-666903).log
    - Keep only 10 latest log files
    - Reveal log file in Finder on main thread crash
    - Avoid writing username to log file
  - Resolve SharedSupport.dmg pathing error during macOS Installer Verification
    - Applicable to systems with 2 (or more) USB Installers with the same name plugged in
  - Resolve payloads path being mis-routed during CLI calls
  - Add UI when fetching root patches for host
  - Remove progress bar work-around for non-Metal in Monterey and later
    - Requires host to have been patched with PatcherSupportPkg 1.1.2 or newer
- Increment Binaries:
  - PatcherSupportPkg 1.1.2 - release

## 0.6.6
- Implement option to disable ColorSync downgrade on HD 3000 Macs
  - Allows for Display Profiles support on some units
    - Note: black box rendering issues will likely appear
  - Thanks [@jazzzny](https://github.com/Jazzzny)
- Rename payloads.dmg volume name to "OpenCore Patcher Resources (Base)"
  - Allows for better identification when mounted (ex. Disk Utility while app is running)
- Implement DMG-based PatcherSupportPkg system
  - Reduces both app size and root patching time
- Resolve incorrect remote KDK matching for macOS betas
  - ex. Beta 4 KDK being recommended for Beta 3 install
- Resolve low power mode on MacPro6,1
  - Credit to CaseyJ's [PCI Bus Enumeration Patch](https://github.com/AMD-OSX/AMD_Vanilla/pull/196)
- Resolve PCI eject menu appearing on unsupported hardware
- Resolve kernel panic on wake for AMD TeraScale 1 and Nvidia Tesla 8000 series GPUs
- Resolve loss of Ethernet after wake on MacPro3,1 in Ventura
- Resolve graphics corruption on wake for TeraScale 1
  - Patch currently limited to Ventura and newer
- Restore Function Keys on MacBook5,2 and MacBook4,1
  - Implementation by [@jazzzny](https://github.com/Jazzzny)
- Update non-Metal Binaries:
  - Resolves cryptexd and sshd crashes
  - Resolves screen recording regression
  - Resolves Photo Booth on macOS Monterey and later
    - May require tccplus for permissions
- Resolve Application alias not being created with AutoPatcher
- Backend changes:
  - Rename OCLP-Helper to OpenCore-Patcher
    - Allows for better identification when displaying prompts
  - Reimplement wxPython GUI into modularized system:
    - Allows for easier maintenance and future expansion
    - Changes include:
      - Reworked settings UI
      - Unified download UI with time remaining
      - Implement in-app update system
        - Guides users to update OpenCore and Root Patches once update's installed
      - Expand app update checks to include nightly users
        - ex. 0.6.6 nightly -> 0.6.6 release
      - Implement macOS installer verification after flashing
      - Implement proper UI call backs on long processes
        - ex. Root patching
      - Implement default selections for disks and installers
      - Set about and quit items
  - Utilize `py-applescript` for authorization prompts
    - Avoids displaying prompts with `osascript` in the title
    - Due to limitations, only used for installer creation and OpenCore installation
  - Resolve exception handler not logging to file
  - Display raised exceptions from main thread to users
- Increment Binaries:
  - PatcherSupportPkg 1.1.0 - release
  - OpenCorePkg 0.9.2 - release
  - Lilu 1.6.6 - rolling (d8f3782)
  - RestrictEvents 1.1.1 - release
  - FeatureUnlock 1.1.4 - release
  - BlueToolFixup 2.6.6 - release

## 0.6.5
- Update 3802 Patchset Binaries:
  - Resolves additional 3rd party app crashes on Metal with macOS 13.3+
  - ex: PowerPoint's "Presentation Mode"
- Update non-Metal Binaries:
  - Resolves Safari 16.4 frozen canvas rendering
  - ex: Google Docs
- Allow for coexistence of USB 3.0 controllers and USB 1.1 patches on macOS 13+
  - Restores USB 3.0 expansion card support on USB 1.1 machines such as MacPro5,1
- Resolve OpenCL rendering on Nvidia Web Drivers
  - thanks [@jazzzny](https://github.com/Jazzzny)
- Resolve UI unable to download macOS installers on unknown models
  - ex. M2 Macs and Hackintoshes
- Implement minimum OS check for installer creation
  - Prevents vague errors when creating Ventura installers on Yosemite
- Resolve WindowServer crashing with Rapid Security Response (RSR) installation
  - Primarily applicable for Haswell iGPUs on 13.3.1 (a)
- Update legacy Wireless binaries
  - Resolve wifi crashing on 13.4 with BCM94322, BCM943224 and Atheros chipsets
- Backend changes:
  - macos_installer_handler.py:
    - Expand OS support for IA parsing in SUCatalog
  - gui_main.py:
    - Fix spacing regression introduced with `.AppleSystemUIFont` implementation
- Increment Binaries:
  - PatcherSupportPkg 0.9.7 - release
- Build Server Changes:
  - Upgrade CI Host to macOS Monterey
  - Upgrade Xcode to 14.2
  - Switch from `altool` to `notarytool` for notarization

## 0.6.4
- Backend changes:
  - Implement new analytics_handler.py module
    - Adds support for anonymous analytics including host info (and crash reports in the future)
    - Can be disabled via GUI or `defaults write com.dortania.opencore-legacy-patcher DisableCrashAndAnalyticsReporting -bool true`
- Resolve Safari rendering error on Ivy Bridge in macOS 13.3+
- Increment Binaries:
  - RestrictEvents 1.1.1 - rolling (495f4d5)

## 0.6.3
- Update non-Metal Binaries:
  - Resolves Safari 16.4 rendering issue
  - Resolves left side menubar selections
  - Implements automatic menubar text color
  - New experimental Menubar implementation can be enabled via `defaults write -g Amy.MenuBar2Beta -bool true`
    - Note: If you experience issues with the new implementation, you can revert back to the old implementation by running `defaults delete -g Amy.MenuBar2Beta`
- Implement full IOUSBHostFamily downgrade for UHCI/OHCI
  - Resolves panics on certain iMac models
- Resolve unused KDKs not being properly cleaned up
- Implement MXM graphics handling for iMac9,1
  - Credit to [@Ausdauersportler](https://github.com/Ausdauersportler) for implementation
- Resolve CoreGraphics.framework crashing on Ivy Bridge CPUs in macOS 13.3+
  - Disables f16c sysctl reporting
- Resolve accidental CPU renaming with RestrictEvents
- Resolve backlight and internal display support for AMD Navi MXM GPUs
  - Credit to [@Ausdauersportler](https://github.com/Ausdauersportler) for bug fix
- Resolve 3rd Party Apps erroring on Metal with macOS 13.3
  - Applicable Software: Applications directly using Metal (ex. Blender, Parallels Desktop)
  - Applicable Hardware: 3802-based GPUs (ie. Intel Ivy Bridge and Haswell iGPUs, Nvidia Kepler dGPUs)
- Backend changes:
  - Use `.AppleSystemUIFont` for wxPython text rendering (thanks [@jazzzny](https://github.com/Jazzzny))
  - Add extra error handling for network errors:
    - Handles `RemoteDisconnected('Remote end closed connection without response')` exceptions
  - Move root volume patch set generation to dedicated sys_patch_generate.py module
  - Refactored integrity_verification.py:
    - Implemented Object-Oriented design
    - Reduced disk I/O and main thread monopolization
- Increment Binaries:
  - PatcherSupportPkg 0.9.3 - release
  - OpenCorePkg 0.9.1 - release
  - AirPortBrcmFixup 2.1.7 - release
  - RestrictEvents 1.1.0 - release
  - BrcmPatchRAM 2.6.5 - release

## 0.6.2
- Work around Black Box rendering issues on certain Display Color Profiles
  - Limited to Ventura currently due to limitations with other color profiles
  - Applicable for HD3000-based machines (ex. MacBookAir4,x, MacBookPro8,x, Macmini5,x)
- Ensure `Moraea_BlurBeta` is set on non-Metal systems
- Implement proper Root Unpatching verification in GUI
  - Removes arbitrary patch requirements used against unpatching (ex. network connection)
- Implement Kernel Debug Kit installation during OS installs
  - Avoids network requirement for first time installs
  - Paired along side AutoPkgInstaller
- Implement Kernel Debug Kit backup system
  - Allows for easy restoration of KDKs if OS updates corrupted installed KDKs
- Update Wireless binaries
  - Fixed WiFi preferences crash with legacy wifi patches
- Update non-Metal Binaries
  - Improved menubar blur saturation
  - Fixed System Settings hover effects, including Bluetooth connect button
  - Add Books hacks (reimplement cover image generation, disable broken page curl animation)
  - Fixed unresponsive buttons
- Implement Hardware Encoding support for AMD GCN 1-3, Polaris and Vega GPUs
  - Applicable for pre-Haswell Macs on macOS Ventura
  - Resolves DRM playback issues on Netflix, Disney+, etc.
    - Note: GCN 1-3 DRM is functional, however hardware video encoding is still experimental
      - AppleTV+ may be unstable due to this
- Implement support for AMD Navi and Lexa MXM GPUs in 2009-2011 iMacs
  - Primarily applicable for MXM 3.0 variants of AMD WX3200 (0x6981) and AMD RX5500XT (0x7340)
  - Credit to [Ausdauersportler](https://github.com/Ausdauersportler) for implementation
- Implement Continuity Camera Unlocking for pre-Kaby Lake CPUs
  - Applicable for all legacy Macs in macOS Ventura
- Resolve boot support for 3802-based GPUs with macOS 13.3
  - Applicable for following GPUs:
    - Intel Ivy Bridge and Haswell iGPUs
    - Nvidia Kepler dGPUs
  - Note: patchset now requires AMFI to be disabled, patchset still in active development to remove this requirement
- Backend Changes:
  - Refactored kdk_handler.py
    - Prioritizes KdkSupportPkg repository for downloads
      - Skips calls to Apple's now defunct Developer Portal API
    - Support local loose matching when no network connection is available
    - Implement pkg receipt verification to validate integrity of KDKs
  - Implemented logging framework usage for more reliable logging
    - Logs are stored under `~/Library/Logs/OpenCore-Patcher.log`
    - Subsequent runs are appended to the log, allowing for easy debugging
  - Implemented new network_handler.py module
    - Allows for more reliable network calls and downloads
    - Better supports network timeouts and disconnects
    - Dramatically less noise in console during downloads
  - Implemented new macOS Installer handler
  - Removed unused modules:
    - sys_patch_downloader.py
    - run.py
    - TUI modules
- Build Server Changes:
  - Upgrade Python backend to 3.10.9
  - Upgrade Python modules:
    - requests - 2.28.2
    - pyobjc - 9.0.1
    - wxpython - 4.2.0
    - pyinstaller - 5.7.0
    - packaging - 23.0
- Increment Binaries:
  - PatcherSupportPkg 0.8.7 - release
  - AutoPkgInstaller 1.0.2 - release
  - FeatureUnlock 1.1.4 - rolling (0e8d87f)
  - Lilu 1.6.4 - release
  - WhateverGreen 1.6.4 - release
  - NVMeFix 1.1.0 - release
  - Innie 1.3.1 - release
  - OpenCorePkg 0.9.0 - release

## 0.6.1
- Avoid usage of KDKlessWorkaround on hardware not requiring it
  - Resolves AMD Graphics Regression from 0.5.3
- Increment Binaries:
  - KDKlessWorkaround 1.0.0 - rolling (8e41f39)

## 0.6.0
- Resolve external NVMe reporting regression from 0.5.2
- Implement Legacy Wireless support for Ventura
  - Applicable for BCM94328, BCM94322 and Atheros chipsets
- Implement Wifi-only patches when no internet connection available but required (ie. KDKs)
  - Allows users to install Legacy Wireless patches, then connect to the internet to install remaining patches
- Resolve `/Library/Extensions` not being cleaned on KDK-less root patches
- Add AMD Vega Graphics support for pre-AVX2.0 systems on Ventura
  - ex. AMD Vega 56 and 64, AMD Radeon VII
  - Note: As with Polaris, Vega GPUs cannot be mixed with AMD GCN 1-3 patches
    - Patcher will prioritize the AMD GCN 1-3 (assumption that GCN is primary GPU, ex. MacPro6,1)
- Implement proper `APPLE SSD TS0128F/256F` detection
  - Allows all Macs to utilize patch if required
  - Avoids usage of patch when host lacks affected drive (ex. MacBookAir6,x with upgraded SSD)
- Prompt with auto patcher when booted OpenCore is out of date to root patcher
  - ex. Booted OCLP is 0.5.2, root patcher is 0.5.3
- Disable native AMD Graphics on pre-Haswell Macs in Ventura
  - Allows for easy root patching, dropping reliance on Safe Mode to boot
  - Primarily applicable for iMacs and Mac Pros with AMD Polaris and Vega GPUs
- Implement mini validation during GUI build
- Add early UHCI/OHCI support (USB1.1)
  - Implemented via Root Volume patching, ie. no installer support at this time
    - Support should be seen as experimental, especially for laptops
  - Applicable for Penryn Macs and Cheese Grater Mac Pros (MacPro3,1 - MacPro5,1)
  - See associated issue for current limitations: [Legacy UHCI/OHCI support in Ventura](https://github.com/dortania/OpenCore-Legacy-Patcher/issues/1021)
    - USB 3.0 controllers cannot be used along side USB 1.1 patches, OCLP will prioritize USB 3.0 support
- Add early non-Metal Graphics Acceleration support for macOS Ventura
  - Applicable for following GPU architectures:
    - Intel Ironlake and Sandy Bridge
    - Nvidia Tesla, Maxwell and Pascal
    - AMD TeraScale 1 and 2
  - Notes:
    - Bluetooth Pairing is currently semi-functional, see here for work around: [Tab+Space work-around](https://forums.macrumors.com/threads/macos-13-ventura-on-unsupported-macs-thread.2346881/post-31858759)
    - AMFI currently needs to be outright disabled in Ventura
- Overall non-Metal improvements:
  - Improved fake rim
  - Fixed full screen animation
  - Fixed split screen
  - Improved menubar blur
- Add Nvidia Kepler GOP Driver injection
  - Primarily for GPUs lacking GOPs and can't have a newer VBIOS flashed
- Resolve Rapid Security Response support for Haswell+ Macs requiring KDKs
  - Implemented via:
    - Userspace: [RSRRepair](https://github.com/flagersgit/RSRRepair) at `/etc/rc.server` (2b1c9e3)
    - Kernelspace: [RSRHelper.kext](https://github.com/khronokernel/RSRHelper) (cbe1be9)
- Add APFS Trim Configuration
  - Settings -> Misc Settings -> APFS Trim
- Increment Binaries:
  - OpenCorePkg 0.8.8 - release
  - PatcherSupportPkg 0.8.2 - release
  - KDKlessWorkaround 1.0.0 - rolling (4924276)
  - FeatureUnlock 1.1.2 - release
  - CPUFriend 1.2.6 - release
  - Lilu 1.6.3 - release

## 0.5.3
- Integrate FixPCIeLinkrate.efi v0.1.0
  - Fixes link rate for PCIe 3.0 devices on MacPro3,1
- Resolve AppleIntelCPUPowerManagement Panic in Safe Mode
  - Applicable for pre-Haswell Macs on Ventura
- Revert AppleALC 1.7.6 update back to 1.6.3
  - Resolves audio issues on certain Intel HDEF devices
  - Regression currently being investigated within AppleALC
- Remove `Force Web Drivers` option
  - Avoids accidental use of non-Metal Web Drivers on Kepler GPUs
- Resolve silent auto patcher crash when new OCLP version is available
- Implement [`py_sip_xnu`](https://github.com/khronokernel/py_sip_xnu) module
- Resolve Content Caching Patch Regression
- Resolve KDK Versioning Fallback crashing when primary KDK site is down
- Resolve AirPlay to Mac support on Ventura with VMM
- Resolve WindowServer crashing on KDK-less with macOS 13.2 and Rapid Security Response updates
- Resolve Host Versioning when RSR is installed
- Resolve iMac7,1-8,1 and MacBookPro4,1 boot support in Ventura
- Increment Binaries:
  - OpenCorePkg 0.8.7 - release
  - FeatureUnlock 1.1.2 - rolling (94e29ce)
  - WhateverGreen 1.6.2 - release

## 0.5.2
- Ventura Specific Updates:
  - Resolve AMD Polaris external display output support
    - AMD Polaris and legacy GCN cannot be mixed in the same system
      - Legacy GCN support will be prioritized when both are present
      - AMD Polaris GPU can still be used headless for rendering with legacy GCN (ex. [macOS: Prefer External GPU option](https://support.apple.com/en-ca/HT208544))
  - Disables unsupported `mediaanalysisd` on Metal 1 GPUs
    - Alleviates kernel panic when on prolonged idle
  - Automatically remove unsupported News Widgets on Ivy Bridge and Haswell iGPUs
    - Alleviates Notification Centre Crashing
  - Implement downloading from Kernel Debug Kit Backup Repository
    - Alleviates issues with Apple blocking KDK downloads from OCLP (Ref: [Issue #1016](https://github.com/dortania/OpenCore-Legacy-Patcher/issues/1016))
- Work-around MacPro6,1 and Lilu race condition
  - Ensure Model and Board ID are set correctly before Lilu loads
- Publish Application Version in UI header
  - Allows for easier identification of version when reporting issues
- Drop usage of `HW_BID` rerouting in boot.efi
  - Patch out PlatformSupport.plist instead, allows for less maintenance overall
- Add support for AMD GOP injection (AMDGOP.efi)
  - For MXM iMacs and Mac Pros with GPU VBIOS lacking GOP support (ie. no UEFI output even after OC loads)
- Hide OpenCore Boot Picker when waking from hibernation
- Increment Binaries:
  - AirPortBrcmFixup 2.1.6 - release
  - AppleALC 1.7.6 - release
  - CryptexFixup 1.0.1 - release
  - DebugEnhancer 1.0.7 - release
  - FeatureUnlock 1.1.0 - release
  - OpenCorePkg 0.8.7 - rolling (fcb4e33)
  - RestrictEvents 1.0.9 - release
  - WhateverGreen 1.6.1 - release

## 0.5.1
- Add support for `APPLE SSD TS0128F/256F` SSDs in macOS Ventura
  - ie. stock SSD found in MacBookAir6,x
- Lax KDK N-1 logic to allow 1 minor version difference
  - ex. Allow 13.0 KDK on 13.1
- Clean out `/Library/Extensions` on KDK-less root patches
  - Ensures old, incompatible kexts are not linked against
  - Old kexts are relocated to `/Library/Relocated Extensions`
- Add OpenCore Picker timeout selection
- Partially resolve MacPro6,1 support
  - Allows for install and usage of 2013 Mac Pros on Ventura
  - Currently CPU Power Management is not supported

## 0.5.0
- Ventura Specific Updates:
  - Switch boot.efi model patch to iMac18,1
  - Resolve pre-Force Touch Trackpad support in Ventura
  - Add Ventura-dropped Models:
    - MacPro6,1
    - Macmini7,1
    - iMac16,x, iMac17,1
    - MacBook9,1
    - MacBookAir7,x
    - MacBookPro11,4/5, MacBookPro12,1, MacBookPro13,x
  - Add Ventura Software Catalog parsing
  - Add Kernel Debug Kit checks to Ventura root patching
  - Add USB map injection for dropped models
  - Resolve Ethernet support on MacPro3,1-5,1
  - Fix VMM patch set
  - Allow dyld shared cache swapping on pre-Haswell
  - Fix MouSSE/SSE4,2 emulation in macOS 13.0 Beta 3 (22A5295h)
  - Graphics Acceleration for legacy Metal GPUs
    - Intel: Ivy Bridge, Haswell, Broadwell and Skylake
    - Nvidia: Kepler
    - AMD: GCN 1 through 3
    - AMD: Polaris (on pre-AVX2.0 systems)
      - Boot in safe mode to avoid stock driver loading
  - Raise SIP requirement to 0x803 for root patching
  - Add Ventura Boot Picker icons
  - Implement KDK-less root patching for Metal Intel and Nvidia GPUs
    - AMD GCN will still require a KDK installed for patching
  - Resolve OpenCL support for legacy Metal GPUs
  - Implement Automatic Rosetta Cryptex installation on OS installs and updates
    - Drops need for manual OS.dmg swapping on pre-Haswell
  - Implement automatic Kernel Debug Kit downloader for systems requiring Boot/SysKC rebuilding
    - ex. AMD GCN
    - Relies on N-1 system for when matching KDK is not present
  - Delete unused KDKs in `/Library/Developer/KDKs` during root patching
  - Resolve Power Management support for Ivy Bridge and older
  - Drop AMFI requirement for Nvidia Kepler and AMD GCN 1-3
  - Resolve numerous AMD GCN 1-3 issues (ex. Photos.app, Screen Saver, etc.)
  - Resolve dGPU support for MacBookPro13,3
- Add work-around to Catalyst Buttons not responding on non-Metal in macOS Monterey
- Re-export OpenCanopy icons to better support Haswell and newer Macs
- Increment Binaries:
  - OpenCorePkg 0.8.5 release
  - Lilu 1.6.2 - release
  - FeatureUnlock 1.0.9 release
  - PatcherSupportPkg 0.7.1 - release
  - BrcmPatchRAM 2.6.4 - release
  - AutoPkgInstaller 1.0.1 - release
  - CryptexFixup 1.0.1 - rolling (cf3a1e4)

## 0.4.12

## 0.4.11
- Enable AppleMCEReporterDisabler whenever spoofing affected SMBIOS
  - ie. iMacPro1,1, MacPro6,1 and MacPro7,1
- Verify host's disk space before downloading macOS Installers
- Remove duplicate OS builds in macOS downloader
  - Avoids Apple's odd bug of publishing 2 different 12.5.1 products
- Implement deeper macOS installer parsing
  - Provides better version detection than Apple provides in .app
- Ensure WhateverGreen is always installed on Mac Pro configurations
- Resolve Safari 16 rendering in macOS 12.6
- Increment Binaries:
  - PatcherSupportPkg 0.5.4 - release
- Add missing OpenCL resources for Nvidia GPUs

## 0.4.10
- Resolve Nvidia Kepler support in macOS 12.5 Beta 3 and newer
- Increment Binaries:
  - PatcherSupportPkg 0.5.2 - release

## 0.4.9
- Split Kepler userspace and kernel space patches
  - Only installs kernel space patches on 12.5 and newer
  - Avoids lock out of user, however breaks graphics acceleration
  - Install 12.4 or older for full graphics acceleration on Kepler
  - Reference: [macOS 12.5: Nvidia Kepler and WindowServer crashing #1004](https://github.com/dortania/OpenCore-Legacy-Patcher/issues/1004)

## 0.4.8
- Ensure Apple Silicon-specific installers are not listed
  - ie. M2 specific build (21F2092)
- Avoid adding OpenCore icon in boot picker if Windows bootloader on same partition
- Add error-handling to corrupt/non-standard NVRAM variables
- Add warning prompt when using 'Allow native models'
  - Attempt to avoid misuse of option
- Work-around `Failed to extract AssetData` during installer creation
  - Apple bug, resolved by using CoW into a different directory than `/Applications`
- Avoid listing beta installers in downloader
- Warn about downloading macOS Ventura installers, unsupported by current patcher
- Fix AppleGVA regression introduced in 0.4.6
  - Applicable for Ivy Bridge-only systems

## 0.4.7
- Fix crashing on defaults parsing

## 0.4.6
- Fix Bluetooth support in 12.4 Release
  - Applicable for BCM2046 and BCM2070 chipsets
  - Fix backported to 0.4.5 release
- GUI Enhancements:
  - Greatly improve GUI load times (300-800% on average)
  - Resolve failing to find new updates
  - Implement Modal Sheets for longer windows
    - Avoids UI elements getting under the dock
  - Add return to disk when selecting partitions
  - Add "Search for disks again" option during OpenCore Install
  - Prevent Idle Sleep while running long processes (ie. downloading, flashing)
  - Start OpenCore build automatically when entering Build menu
  - Standardize Application Identifier for defaults
- Resolve failing to find binaries with `--patch_sys_vol` argument
- Downgrade AppleFSCompressionTypeZlib to 12.3.1 on pre-Sandy Bridge Macs
  - Resolves ZLib decompression kernel panics on 12.4 and newer
- Resolve AppleGVACore crashing on MacBookPro11,3 in Monterey 12.4+
- Add Nvidia Web Driver support for Maxwell and Pascal
  - Currently running in OpenGL mode, [non-Metal issues](https://github.com/dortania/OpenCore-Legacy-Patcher/issues/108) applicable
- Enable Beta Blur settings on non-Metal by default
  - For slower hardware, disabling may slightly improve performance
- Deprecate TUI support
  - Users may still manually run from source for future builds
  - Binaries will no longer be provided on future release

## 0.4.5
- Fix AutoPatcher.pkg download on releases
  - Fix backported to 0.4.4 release binaries
- Add Macmini8,1 FeatureUnlock support
  - Drops CPU check, supports all machines
- Refactor Root Patching System
  - Adds preflight checks validating patch set data and presence
  - Adds dynamic Sandy Bridge Board ID patching
    - Allows for unrestricted SMBIOS usage with `AppleIntelSNBGraphicsFB`
  - Adds OpenCL downgrade for TeraScale 2
    - Resolves VNC support (credit IronApple#2711)
  - Fix SecureBootModel detection
- Add `OpenCore-Legacy-Patcher.plist` for applied patch info
  - Located under `/System/Library/CoreServices`
  - Lists patch sets applied including files installed and removed
- Add `preinstall` script to AutoPatcher
  - Removes old patcher files before installing new
- Add Serial Number Spoofing
  - For recycled machines where MDM was mistakenly left on
- Add sys_patch file validation during CI
- GUI Enhancements:
  - Add GUI Prompt for booting mismatched OpenCore configs
    - ex. Booting MacBookPro8,1 config on MacBookPro11,1
  - Add Checksum verification to InstallAssistant.pkg download
  - Fix showing latest 12.4 remote installers
  - Add local Root Patcher version info when previously patched
    - Helps notify users they already patched, or should be repatched with a newer version
- Add error handling to non-standard/malformed OpenCore Boot Path
- Non-Metal Enhancements:
  - Add work-around to double clock bug introduced in macOS 12.4
  - Resolve non-functioning Dismiss buttons bug introduced in macOS 12.4
  - Refresh Status Bar when item length changes
  - Add smoother transition for auto appearance
- Increment Binaries:
  - PatcherSupportPkg 0.4.1 - release

## 0.4.4
- Lower SIP requirement for Root Patching
  - Sets to 0x802 (previously 0xA03)
  - Drops `CSR_ALLOW_UNTRUSTED_KEXTS` and `CSR_ALLOW_UNAPPROVED_KEXTS`
- Remember TeraScale 2 Setting on MacBookPro8,2/3
  - Avoids requiring toggling after first time
- Resolve Electron Crashing with SIP lowered on 12.3
  - Adds `ipc_control_port_options=0` boot argument
  - Unknown whether this is a "bug" or intentional from Apple, affects native Macs with SIP disabled
- Resolved non-Metal issues:
  - Catalyst crashing after 1200 seconds on non-Metal
  - Automatic Light/Dark mode (credit @moosethegoose2213)
  - Rim improvements
  - Trackpad swipe between pages
  - Cycle between windows
  - Improve Display Preference pane Image
  - Defaults prefix change (`ASB_` -> `MORAEA_`, reopen non-Metal Settings to apply)
- Increment Binaries:
  - PatcherSupportPkg 0.3.9 - release
  - OpenCorePkg 0.8.0 - release
  - FeatureUnlock 1.0.8 - release
  - CPUFriend 1.2.5 - release
  - WhateverGreen 1.5.8 - release
  - AutoPkgInstaller 1.0.0 - release
  - BlueToolFixup 2.6.2 - adjusted
- Speed up loading available remote macOS Installers from Apple
  - Skips writing catalogs to disk, loads into memory directly
- Implement Automatic Patch Detection/Installation
  - Requires GUI for usage
  - Installations:
    - During macOS Installer creating in-app, AutoPkg-Assets.pkg is installed to macOS installer
    - After running the installer with AutoPkgInstaller.kext, Root Patcher will install patches
    - Must boot macOS Installer, does not support in-OS usage
  - Post OS Updates:
    - After OS updates, Patcher will detect whether system requires root patches and prompt you
    - Implemented via Launch Agent in `/Library/LaunchAgents`
    - OpenCore-Patcher.app will be copied to `/Library/Application Support/Dortania` for storage
  - Notify users when OpenCore is booted from external disk not matching macOS (ie. USB installer)
    - Disable notification via `defaults write com.dortania.opencore-legacy-patcher AutoPatch_Notify_Mismatched_Disks -bool FALSE`
- GUI Enhancements:
  - Add Reboot Prompt after Root Patching
  - Add Disk Installation Prompt after OpenCore Config Building
  - Streamline GUI relaunch for Root Patch/Unpatch (remembering previous state during patching)
  - Grey out return buttons while performing sensitive tasks
  - Add `Currently Booted SIP` info to SIP Settings
  - Add Disk Highlighting during Build/Install for previously installed disks
  - Only list newest installers by default (reload to show older binaries)
- Remove manual root unpatching
  - Removed due to reliability issues
  - `bless` based reversion still supported in Big Sur+
- Remove Unofficial Mojave/Catalina Root Patching
  - For TeraScale 2-based acceleration on older OSes, use v0.4.3
- Simplify Binary options
  - Removes Online Patcher Variants
  - Offline variants are now new defaults, no longer retain `Offline` suffix
- Resolve legacy Bluetooth Support on 12.4 Beta 3
  - Disables USB Address erroring on some pre-Bluetooth 4.0 chipsets
  - ex. `ERROR -- Third Party Dongle has the same address as the internal module`

## 0.4.3
- Increment Binaries:
  - PatcherSupportPkg 0.3.4 - release
  - OpenCorePkg 0.7.8 - release
  - Lilu 1.6.0 - release
  - WhateverGreen 1.5.7 - release
  - FeatureUnlock 1.0.7 - rolling (6a87f65)
- Resolve many non-Metal issues:
  - Control Centre Sliders
  - Shift/missing icons
  - Hardware Cursor
    - Note cursor images will be static (ie. beach ball)
  - Quicklook dismiss/expand
  - Keyboard Backlight
    - Drops reliance on LabTick
- Add Ethernet Controller detection to build
- Resolve i210/i225 NIC support on pre-Ivy Macs
- Resolve AirPlay to Mac support on Skylake+ Macs in 12.3 Beta 2+
- Resolve SDXC support in Monterey for Pre-Ivy Bridge Macs
- Rename Battery Throttling option to Firmware Throttling
  - Expands support to desktops (ie. iMacs without Displays)
- Add XCPM disabling
  - Forces `ACPI_SMC_PlatformPlugin` to outmatch `X86PlatformPlugin`

## 0.4.2
- Resolve app crashing on some 3rd party SAS/SATA controllers
- Add Beta identifier to macOS Installer menu
- Resolve showing unsupported installers in Creation menu
- Resolve Macmini4,1 HDEF pathing
- Increment Binaries:
  - FeatureUnlock 1.0.6 - rolling (d296645)
  - PatcherSupportPkg 0.3.1
- Resolve SIP and SecureBootModel not disabling by default on some non-Metal Mac Pros
- Add Content Caching support configurability
- Limit SurPlus patchset to 20.4.0 - 21.1.0
  - No longer required for macOS 12.1 and newer
- Add Universal Control support for Monterey native Macs
  - Applicable for Haswell/Broadwell
  - Requires macOS 12.3 or newer
- Fix Power Management Support in macOS 12.3 Beta 1
  - Applicable for Sandy Bridge and older
  - Enforces ACPI_SMC_PlatformPlugin matching
- Add NVMe Enhanced Power Management configuration
  - Disables NVMe adjustments on Skylake and newer Macs by default
- Resolve Catalyst Scrolling on non-Metal GPUs
- Add new TUI icon to differentiate between GUI
- Resolve Color Strobing on AMD TeraScale 2 GPUs
  - Drops reliance on ResXtreme and SwitchResX

## 0.4.1
- Add XHCI Boot Support to pre-UEFI 2.0 Macs
  - Applicable to pre-Ivy Macs with upgraded USB 3.0 controllers, allows USB 3.0 boot
  - Credit to Jazzzny for testing, [DearthnVader for original research](https://forums.macrumors.com/threads/bootable-xhci-pci-e-for-the-3-1-experimental.2217479/)
  - Drivers stripped from MacPro6,1 firmware
- Resolve OCLP-Helper dyld crash

## 0.4.0
- Resolves Install USB Creation using incorrect installer
- Resolves `installer` failing to extract InstallAssistant in older OSes
- Resolves certain Samsung NVMe drives appearing as external on Mac Pros
- Add FeatureUnlock configurability
- Add NVRAM WriteFlash configurability for degraded/fragile systems
- Add `ThirdPartyDrives` quirk configurability
- Resolve Skylight dylib injection issue
- Increment Binaries:
  - OpenCore 0.7.7 - release
  - RestrictEvents 1.0.6 - release
  - FeatureUnlock 1.0.6 - rolling (1d0bc7b)
  - WhateverGreen 1.5.6 - release
  - Lilu 1.5.9 - release
  - gfxutil 1.8.2b - release
  - PatcherSupportPkg 0.2.9 - release
- Re-add Content Caching support for VMM-spoofed systems
- Add wxPython Based GUI
  - Supersedes Obj-C Based GUI
  - Both standard and offline builds provided
- Allow optional spoofing on native Models
  - Recommended for systems that cannot update their firmware natively (ie. dead internal drive)
- Add Dropbox fix for non-Metal on Monterey
- Add App Update checks to GUI
  - If new version available, app will prompt on launch.
  - Configurable in Developer Settings
- Resolved OS crashing on slow Macs with FeatureUnlock
- Disable Windows GMUX support by default
  - Resolves brightness control issues on MacBookPro11,3 in Windows
  - Configurable in Developer Settings
- Add Commit Data to Info.plist

## 0.3.3
- Disable Asset Caching support with spoofless approach
  - Switch to Minimal or higher if required

## 0.3.2
- Implement spoofless support (ie. no SMBIOS patching)
  - Requires macOS 11.3 or newer, for 11.2.3 and older use Minimal or higher spoofing
  - See additional notes before updating: [VMM usage notes](https://github.com/dortania/OpenCore-Legacy-Patcher/issues/543#issuecomment-953441283)
- Adjust SIP setting to better reflect current SIP usage
- Resolve Monterey Bluetooth issues on user-upgraded BCM94331 BT4.0 modules
- Fix iGPU-only iMac14,x display output when using Minimal/Moderate spoof
- Increment Binaries:
  - OpenCore 0.7.6 - release
  - Lilu 1.5.8 - release
  - BrcmPatchRAM 2.6.1 - release
  - WhateverGreen 1.5.5 - release
  - PatcherSupportPkg 0.2.8 - release
  - FeatureUnlock 1.0.5 - rolling (9cf1e81)
- Fix AirPlay to Mac on macOS 12.1
- Add macOS InstallAssistant downloader to TUI
- Resolve rare memory corruption due to FeatureUnlock
- Raise SurPlus MaxKernel to 21.99.99
- Fix Content Caching with spoofless usage
- Allow disabling of ConnectDrivers
  - Aid with Hibernation on MacBookPro9,1/MacBookPro10,1
- Add legacy iSight patch
  - Applicable for MacBook4,1/5,2
  - Affected Device IDs: 0x8300, 0x8501, 0x8503
  - Credit to parrotgeek1 for LegacyUSBVideoSupport
- Fix Wifi Password prompt in Monterey on legacy wifi
  - Applicable for Atheros, BCM94328, BCM94322
- Fix OpenCL Acceleration on Ivy Bridge and Kepler
- Add Apple RAID Card support
- Add Legacy GCN build support off model for MXM iMacs
- Resolve 5k Display Output support on 5k iMacs and iMac Pro
- Resolve NVMe Patching on 2016-2017 MacBook Pros
- Enable Windows VMX support for Haswell and Broadwell MacBooks

## 0.3.1
- Increment Binaries:
  - OpenCorePkg 0.7.4 release
  - RestrictEvents 1.0.5 release
  - WhateverGreen 1.5.4 release
- Allow for setting custom SIP values via TUI
- Drop `CSR_ALLOW_EXECUTABLE_POLICY_OVERRIDE` requirement for root patching
  - Lowers default SIP Disabled value to 0xA03
- Update Legacy GMUX patchset to latest Sierra security Update
  - [Source](https://github.com/HackintoshHD/mbp5x-instant-gpu-switching)
- Fix non-Metal acceleration crashing on 12.0.1
  - Yes Apple adding a notch broke our accel patches
- Fix non-Metal Control Center crashing on 12.0 Beta 10+
- Increment Binaries:
  - PatcherSupportPkg 0.1.12

## 0.3.0
- Fix Nvidia Tesla Acceleration in Monterey Beta 7+
  - Add missing NVDAStartup
- Allow configuring GMUX usage for Windows
   - Applicable for iGPU+dGPU MacBook Pros
- Allow usage of legacy AppleHDA
   - Only use for machines that cannot achieve audio support normally
   - Main usage for Macs without boot screen output
- Revert iMacPro1,1 SMBIOS usage on Mac Pros and Xserves
  - Resolves display output issues on Legacy GCN
- Limit SIP bits flipped when disabled
  - 0xFEF -> 0xE03
      - `CSR_ALLOW_UNTRUSTED_KEXTS`
      - `CSR_ALLOW_UNRESTRICTED_FS`
      - `CSR_ALLOW_UNAPPROVED_KEXTS`
      - `CSR_ALLOW_EXECUTABLE_POLICY_OVERRIDE`
      - `CSR_ALLOW_UNAUTHENTICATED_ROOT`
- Fix Kepler DisplayPort output
  - Apply `agdpmod=vit9696` patch
- Add Syncretic's SurPlus 11.3+ Race Condition Patch
  - [Source](https://github.com/reenigneorcim/SurPlus)
- Downgrade Nvidia Kepler Bundles to 11.0 Beta 3
  - Resolves crashing at high loads, credit to [Jackluke](https://github.com/jacklukem) for discovery
- Add Legacy GMUX patchsets
  - Applicable for dual GPU MacBookPro5,x and demuxed MacBookPro8,x
- Increment Binaries:
  - PatcherSupportPkg 0.1.7 release
  - RestrictEvents  1.0.5 rolling (2430ed0)
- Limit MacBookPro6,2 G State
  - Works around crashing when switching GPUs
- Fix OTA updates on T2 SMBIOS
- Allow iMac13,x iGPU usage always
  - Due to both Kepler and Ivy needing root patching, no benefit to disable the iGPU
- Refactor Hardware Model building
- Resolve dGPU output on MacBookPro10,1
- Add Panel ID `9cd6` for iMac11,3
  - Resolves Brightness control
- Add AppleGVA patch set for HD3000 machines
  - Mainly applicable for iMac12,x and iGPU-only MacBooks
- Add EFICheckDisabler
  - Based off stripped RestrictEvents.kext
- Add SimpleMSR to disable missing battery throttling on Nehalem+ MacBooks
- Implement software demux patch set for 2011 15/17" MacBook Pros
  - Alternative to hardware demux
  - Adds [AMDGPUWakeHandler](https://github.com/blackgate/AMDGPUWakeHandler)
- Add Legacy GCN support for iMac11,x and iMac12,x with upgraded GPUs
  - Note: iMac12,x with legacy GCN will fail to wake
- Fix Beta 10 Bluetooth
  - Works around new Broadcom/CSR vendor checks in `bluetoothd`

## 0.2.5

- Implement Latebloom configuration via command line tool
- Implement Root Volume backups in addition to APFS snapshot reversions
  - Backups applicable to machines with sealed APFS snapshots
- Allow Root Patching on Mojave and Catalina
  - Currently experimental
- Allow disabling of faulty Thunderbolt controllers on 2013-2014 MacBook Pros
  - Currently limited to MacBookPro11,x
- Set iMacPro1,1 SMBIOS for Mac Pro and Xserve models
  - Allows for wider array of OS support (High Sierra+)
- Use plist override for BCM943224 and BCM94331 support in Big Sur+
  - Allows for older OS support through OpenCore
- Increment Binaries:
  - OpenCore 0.7.2 release
  - Lilu 1.5.5 release
  - AppleALC 1.6.3 release
  - WhateverGreen 1.5.2 release
  - FeatureUnlock 1.0.3 release
  - PatcherSupportPkg 0.1.2 release
- Allow iGPU/dGPU switching in Windows
  - Applicable to MacBook Pros with Intel iGPU and Nvidia/AMD dGPU
- Clean up Patcher Settings
- Allow disabling of TeraScale 2 Acceleration during root volume patch
  - Use for MacBookPro8,x with heavily degraded dGPUs
- Add non-Metal Monterey Acceleration
  - Currently supports:
    - Intel Ironlake and Sandy Bridge
    - Nvidia Tesla
    - AMD TeraScale 1 and 2
- Allow Trackpad gestures on MacBook4,1 and MacBook5,2
  - System Preferences will not report settings however
- Allow Root Volume Patched Systems to use FileVault 2
  - Requires macOS 11.3 (20E232) or newer
  - Unsupported on APFS ROM Patched Macs, revert to stock firmware to resolve
- Add offline TUI build
  - Allows for root patching without network connection
- Add Legacy Wireless support for Monterey
  - Applicable for BCM94328, BCM94322 and Atheros chipsets
- Add Legacy Bluetooth support for Monterey
  - Applicable for BRCM2046 and BRCM2070 chipsets
- Disable Library Validation allowing for AMFI usage
  - Remove reliance on amfi_get_out_of_my_way=1
- Add Kepler Acceleration Patches for Monterey Beta 7 and newer
- Add FirmwareFeature upgrading to all Models
  - Fixes Monterey Beta 7 installation issues
- Add iMac7,1 USB map

## 0.2.4

- Fix BlessOverride typo
- Fix Wake on WLAN typo
- Fix Catalyst App crashing in macOS 11.5 (ie. Messages.app)
- Increment Binaries
  - PatcherSupportPkg 0.0.15 release
- Implement Latebloom.kext support (v0.19)
  - Work around macOS 11.3+ race condition on pre-Sandy Bridge Macs
- Disable USB Map injection when unneeded

## 0.2.3

- Fix more IORegistry issues
- Implement OpenCore GUI
- Ensure symlinks are preserved
- Enable TeraScale 2 patches by default on all models
- Fix NightShift support for macOS Monterey
- Add UniversalControl support
  - Currently not enabled by Apple in macOS Monterey Beta 2/iOS 15 Beta 2
- Add optional Wake in WLAN setting
  - Note: enabling may create network instability
- Increment Binaries
  - OpenCore 0.7.1 release (07-05-2021)
  - FeatureUnlock 1.0.3 rolling (07-07-2021)
    - Previously known as SidecarFixup
  - Lilu 1.5.4 release (07-05-2021)
  - AppleALC 1.6.2 release
  - WhateverGreen 1.6.2 release
  - PatcherSupportPkg 0.0.13 release
- Fix Intel HD4000 DRM Support in macOS Monterey (thanks EduCovas!)
- Support optionally re-enabling iGPU in iMac14,x with dGPUs
- Fix Windows scanning in OpenCore menu when Windows and macOS are stored on the same ESP

## 0.2.2

- Fix IORegistry issue
- Fix Root Patch Failure on Nvidia Tesla GPUs

## 0.2.1

- Fix NVMe Crash on build

## 0.2.0

- Refactor device probe logic
- Implement PatcherSupportPkg v0.0.10
  - Reduces binary sizes depending on OS
  - Deprecates Apple-Binaries-OCLP
- Fix full screen and Airplay to Mac support for Intel HD4000 iGPUs in Monterey
- Automatically set `CMIO_Unit_Input_ASC.DoNotUseOpenCL` on TeraScale 2 GPUs
- Fix Country Code detection on Wireless Cards
- Add Windows detection and prompt during installation
- Fix Google Fonts rendering for Intel HD4000 iGPUs in Monterey
- Increment Binaries
  - Lilu 1.5.4 rolling (f69a972 - 06-20-2021)
  - RestrictEvents 1.0.3 rolling (3773ce2 - 06-20-2021)
  - SidecarFixup 1.0.2 rolling (2c29166 - 06-21-2021)
  - PatcherSupportPkg 0.0.18
- Allow AirPlay to Mac support on Skylake - Coffee Lake Macs

## 0.1.9

- Fix incorrect AMFI and SIP detection

## 0.1.8

- Fix Kernel Panic in Big Sur and Monterey
- Increment binaries:
  - Lilu (1.5.4 rolling - 06-15-2021)

## 0.1.7

- Add FireWire Boot Support for Catalina and newer
- Add NVMe firmware support for older models (ie. MacPro3,1)
  - OpenCore must be stored on a bootable volume (ie. USB or SATA)
- Fix Thunderbolt Ethernet support on MacBookAir4,x
- Fix XHCI hangs on pre-2012 Machines
  - XHCI boot support dropped due to instability
- Add beta macOS Monterey Support
  - Fix iMac13,x sleep support
  - Add support for following models:
    - iMac14,4
    - iMac15,1
    - MacBook8,1
    - MacBookAir6,1
    - MacBookAir6,2
    - MacBookPro11,1
    - MacBookPro11,2
    - MacBookPro11,3
- Increment binaries:
  - OpenCore (0.7.0 release - 06-07-2021)
  - AirportBrcmFixup (2.1.3 rolling - 06-08-2021)
  - AppleALC (1.6.2 rolling - 06-08-2021)
  - CPUFriend (1.2.4 rolling - 06-08-2021)
  - Lilu (1.5.4 rolling - 06-11-2021)
  - NVMeFix (1.0.9 rolling - 06-12-2021)
  - WhateverGreen (1.5.1 rolling - 06-08-2021)
  - RestrictEvents (1.0.3 rolling - 06-11-2021)
  - Apple Binaries (0.0.18 release - 06-12-2021)
  - MouSSE (0.95 release - 06-08-2021)
  - SidecarFixup (1.0.2 rolling - 06-11-2021)
- Fix SSE4,2 Emulation
- Fix Sidecar and CPU renaming support in macOS Monterey
- Add AirPlay support to older Models
- Add Intel HD4000 Acceleration
  - Big thanks to Jackluke, EduCovas, DhinakG, MykolaG!
- Add DebugEnhancer for better macOS Monterey logs
  - DebugEnhancer (1.0.3 rolling - 06-08-2021)
- Add TeraScale 2 Graphics Acceleration to Big Sur
  - User configurable, those prone to seizures are recommended to avoid or have another setup the machine due to initial colour strobing before forcing Million Colours on the display with SwitchResX or ResXtreme

## 0.1.6

- Add XHCI UEFI Driver for 3rd Party USB 3.0 Controllers
  - Allows for Boot Support from OpenCore' Picker
- Fix UEFI output on MacPro3,1 with PC GPUs
- Increment binaries:
  - OpenCore 4e0ff2d (0.7.0 rolling - 05-23-2021)
  - Apple Binaries 59a52a3 (0.0.8 release - 05-24-2021)
- Allow legacy macOS Booting
- Fix Photos app distortion on legacy GPUs
- Fix device tree renaming on Mac Pros and Xserves
- Ensure no Acceleration Patches applied when no compatible GPU found
- Allow custom SMBIOS overriding
- Fix incorrectly setting CPU override for non-Minimal SMBIOS spoofs
- Support Minimal SMBIOS spoofing on El Capitan era Macs
- Fix GPU Switching on MacBookPro6,x

## 0.1.5

- Fix crashing when Wireless module not present
- Add iMac10,1 default dGPU pathing
- Add agdpmod=vit9696 to all Nvidia Metal iMacs
  - Fixes external display support on Nvidia iMac12,x
- Remove reliance on AppleBacklightFixup
- Support space in path when downloading Root Patches
- Enable PanicNoKextDump by default
- Expand AppleGraphicsPowerManagement and AppleGraphicsDeviceControl Override support
- Fix MacBookPro8,2/3 Brightness Control
  - dGPU must be disabled via NVRAM or deMUXed
- Increment binaries:
  - Apple Binaries 478f6a6 (0.0.7 release - 05-16-2021)
- Add SeedUtil option to Advanced Patcher Settings

## 0.1.4

- Fix Device Path formatting on 2012+ iMacs

## 0.1.3

- Fix internal PCIe devices reporting as external
  - Opt for `built-in` when device path is detectable
  - Innie 0ccd95e (1.3.0 release - 01-16-2021)
- Fix MacBookPro5,4 audio support
- Increment binaries
  - AppleALC 58b57ee (1.6.1 rolling - 05-07-2021)
  - Apple Binaries 74bd80f (0.0.6 release - 05-09-2021)
- Support custom CPU names in About This Mac
- Fix NightShift accidentally disabling on Minimal SMBIOS configs
- Fix iMac9,1 audio support
- Heavily expand Graphics ID list
- Fix iMac7,1 and iMac8,1 audio support
- Work-around Bluetooth Kernel Panic on Apple's Bluetooth 2.0 Controllers (USB 05AC:8206)
  - Affects iMac7,1 and MacPro3,1
- Fix iMac external display support
- Fix NVMe properties not applying when OpenCore is installed

## 0.1.2

- Fix IDE support on 2008 era MacBooks, iMacs and Xserves
- Fix reduced output speeds on BCM94360 series Wifi cards
- Fix accidentally disabling non-existent iGPU in iMac11,2
- Remove USB ACPI Patching requirement for Minimal SMBIOS setups
- Probe hardware for Backlight pathing on iMac10,1, iMac11,x and iMac12,x with Metal GPUs
- Add Windows UEFI Audio support to Sandy and Ivy Bridge Macs
- Add 3rd Party NVMe Power Management Patches
  - NVMeFix fafc52d (1.0.7 release - 05-03-2021)
- Strip unused ACPI and Kernel entries during build
- Allow native Macs to use OpenCore
  - Better 3rd party NVMe support
  - Better Wireless networking support
- Fix MacBook6,1 audio support
- Increment binaries
  - OpenCore 65cc81b (0.6.9 release - 05-03-2021)
  - Lilu c77722d (1.5.3 release - 05-03-2021)
  - AppleALC 84850d0 (1.6.0 rolling - 04-30-2021)
  - RestrictEvents 9e2bb0f (1.0.1 release - 05-03-2021)
- Allow CPUFriend on all El-Capitan Era Macs
- Fix UEFI 2.0 Application support on upgraded Nvidia GPUs
- Add experimental Sidecar support
  - Requires Mac with Metal Intel iGPU and the iPad to be directly plugged in, wireless highly unstable
  - SidecarFixup efdf11c (1.0.0 release - 05-02-2021)

## 0.1.1

- Fix iMac11,3 GFX0 pathing
- Add MouSSE support to iMac10,1 with Metal AMD GPU
- Fix iMac11,1 and iMac11,3 Nvidia boot issues after PRAM reset
- Fix DRM support on Nvidia-only configurations
  - Support optional setting between DRM and QuickSync support on iMacs13,x and iMac14,x
- Add public beta support for Legacy GPU Acceleration (v0.0.4)
  - Note ATI/AMD TeraScale 2 unsupported (HD 5/6000)
- Add better kmutil crash handling
- Fix build crashing when no wifi card is present
- Allow Legacy Acceleration Patches on Mac Pros and Xserves
- Fix USB kernel panics on iMac7,1
- Fix AppleALC support in Mojave
- Fix TeraScale 1 GPU detection
- Enable Graphics Acceleration on legacy GPUs by default
- Fix incorrectly disabling SIP/SMB on Metal GPUs
- Fix error output when rebuilding kernel cache fails
- Fix Acceleration Linking for Intel Ironlake iGPUs

## 0.1.0

- Fix crash on iMacs with Metal GPUs

## 0.0.23

- Fix MacBookPro4,1 15" and 17" audio support
- Fix iMac7,1 24" and iMac9,1 24" audio support
- Fix Macmini4,1 audio support
- Increment binaries
  - AppleALC 1a3e5cb (1.6.0 rolling - 04-14-2021)
- Enhance Wifi model detection
- Hide OpenShell.efi by default
- Add Brightness Control patches for legacy Nvidia, AMD and Intel GPUs
  - Models with brightness control issues in Catalina partially supported
- Add user configurable Bootstrap setting
- Enhance GPU Detection logic
- Increment AppleBackLightFixup v1.0.1
  - Add panel type F10T9cde
- Enhance HDMI audio support on Mac Pros and Xserves
- Strip unused kext entries during build
- Add gfxutil support for better DeviceProperty path detection
- Add basic CLI support
- Disable SIP and SecureBootModel by default on legacy GPUs

## 0.0.22

- Add ExFat support for models missing driver
  - Aids BootCamp support for EFI based installs on 2010 and older Macs
- Fix CPU Boosting on 2011 and older Macs
- Add basic support for Xserve2,1
- Add AppleALC support(99b3662 - 1.6.0 rolling - 04-09-2021), remove AppleHDA patching requirement
- Add BCM94322 and BCM94321 chipset support

## 0.0.21

- Fix botched images in OpenCanopy
- Add support for 3rd party OpenCore usage detection during building
  - Mainly for users transitioning from Ausdauersportler's OpenCore configuration

## 0.0.20

- Fix CPU Calculation on early MCP79 chipsets (ie. iMac9,1, MacBook5,x)
- Increment binaries
  - OpenCore c528597 (0.6.8 release - 2021-04-05)
  - Lilu 3ef7ca1 (1.5.2 release - 2021-04-05)
  - WhateverGreen afcd687 (1.4.9 release - 2021-04-05)
- Move Apple binaries to dedicated repo and allow custom repos
  - Reduces App size 1/5th compared to 0.0.19
- Fix OpenCanopy support on iMac7,1 and 8,1
- Set iGPU-less iMacs to iMacPro1,1
  - Additionally fixes Bluetooth on older iMacs with BRCM2046 modules
- Add MacBook4,1 support
- Create dedicated RestrictEvents build for MacBookPro9,1
- Fix Mac Pro and Xserve output issues

## 0.0.19

- Add SMC-Spoof.kext to avoid triggering `smcupdater`
- Add Root Volume patching for older machines
  - AppleHDA Patch for 2011 and older (Excluding MacPro4,1+)
- Fix CPU Speed reporting
- Increment binaries
  - OpenCore 9cd61bb (0.6.8 rolling - 2021-03-27)
- Add Mavericks and newer .app support
- Refactor USB map building, fixes USB 3.0 displaying as USB 2.0
- Fix black screen on MacBookPro9,1
- Update RestrictEvents with custom build (1.0.1)
  - Blocks `/usr/libexec/displaypolicyd` on MacBookPro9,1 to ensure smooth GPU switching
- Add custom SD Card icon
- Add automatic codesiging and notarization
- Fix crashing when CD is present
- Add custom SSD icon
- Fix Broadcom Ethernet on older 2009-2011 Macs

## 0.0.18

- Disable Vault by default due to breaking installations
- Move BOOTx64.efi to System/Library/CoreServices/ to support GPT BootCamp installs
- Disable verbose by default, still configurable by end-user
- Remove `AppleInternal`(0x10) from SIP value
- Add Mac Pro DRM patches for Metal GPUs
- Force `Moderate` SMBIOS replacement for models without native APFS support
- Re-enable legacy BCM94322 networking patches
- Add custom drive icons for external drives

## 0.0.17

- Fix build detection breaking on older OS

## 0.0.16

- Move Serial selection to Patcher Settings
- Add new SMBIOS patching options:
  - Minimal: Only update board ID and BIOSVersion, keep original serials
  - Moderate: Update entire SMBIOS, keep original serials
  - Advanced: Update entire SMBIOS, generate new serials
- Fix crash on MacBookPro4,1
- Fix External Display Support on MacBookPro10,1
- Inject Patcher version into NVRAM for easier debugging
- Add user-configurable ShowPicker
- Add user-configurable Vaulting, enabled by default
- Add user-configurable SIP and SecureBootModel
- Fix USB Maps not working on "Minimal" SMBIOS
- Fix GPU vendor user-configuration
- Fix custom EFI Boot icon in Mac Boot Picker
- Enable UserInterfaceTheme to ensure DefaultBackgroundColor is respected
- Enable `amfi_get_out_of_my_way=1` when SIP is disabled

## 0.0.15

- Add user-configurable OpenCore DEBUG builds
- Add user-configurable Wifi and GPU patches
- Fix ThirdPartyDrives model detection
- Add HW_BID injection to fix boot.efi error

## 0.0.14

- Enable ThirdPartyDrives to aid with hibernation on 3rd party SATA drives
- Increment OpenCore 7bb41aa (0.6.8 rolling, 2021-03-06)
- Add ForceBooterSignature to resolve hibernation issues
- Add NightShiftEnabler (1.1.0 release e1639f9)
- Add user-configurable verbose and debug settings
- Add GopPassThrough quirk for UGA-based systems

## 0.0.13

- Add CPUFriend support to resolve X86PlatformPlugin clashes
  - (1.2.3 c388a62 release)
- Fix crash with MacBookAir5,x
- Fix hibernation support
- Remove Wireless patches for BCM4328/4321(14e4:4328) due to boot issues

## 0.0.12

- Convert OpenCore-Patcher binary to OpenCore-Patcher.app
- Add Backlight patches for modded Nvidia GPUs in iMac10,x-12,x
- Fix sleep for iMac12,x with upgraded GPUs

## 0.0.11

- Re-add OpenCore GUI
- Rewrite in py3
- Add OpenCore-Patcher binary for releases avoiding local python requirement
- Increment binaries
  - OpenCore cbd2fa3 (0.6.7 release)
  - WhateverGreen 2e19d1b (1.4.8 release)
- Rework SMBIOS allowing both original and custom serials(Should resolve all iMessage issues)
- Support upgraded GPU detection in iMac10,x-12,x
- Add Wifi card upgrade detection

## 0.0.10

- Increment binaries
  - OpenCore 43f5339 (0.6.6 release)
  - Lilu d107554 (1.5.1 release)
  - WhateverGreen 9e53d8a (1.4.7 release)
- Add IDE support to MacPro3,1
- Set SecureBootModel to iMac Pro(should aid in booting older OSes with OpenCore)
- Update MacBookPro SMBIOS

## 0.0.9

- Resolve firmware install issues bricking Macs

## 0.0.8

- Fix USB Map
- Add HiDPI patch

## 0.0.7

- Add MacPro3,1 to HID patch
- Fix missing SSDT-CPBG patch
- Fix BlacklistAppleUpdate
- Add RestrictEvents kext

## 0.0.6

- Fix macserial crashing

## 0.0.5

- Enable hibernation support
- Work around USB Map failing
- Add checks whether booting with OpenCore
- Fix MouSSE injection

## 0.0.4

- Add basic audio support for legacy chipsets
- Add patch for dual GPU machines

## 0.0.3

- Fix Wireless patch logic

## 0.0.2

- Expand IOHIDFamily Patch to all Nvidia chipsets
- Fix Airdrop 1.0 support
- Add El Capitan era wireless cards

## 0.0.1

- Initial developer preview<|MERGE_RESOLUTION|>--- conflicted
+++ resolved
@@ -1,18 +1,16 @@
 # OpenCore Legacy Patcher changelog
 
 ## 1.1.0
-<<<<<<< HEAD
-- Increment Binaries:
-  - AirportBrcmFixup 2.1.8 - release
-  - BlueToolFixup 2.6.8 - release
-  - RestrictEvents 1.1.3 - release
-=======
 - Resolve rendering issues on Intel Broadwell iGPUs
 - Update non-Metal Binaries for macOS Sonoma:
   - Resolve unresponsive Weather app
   - Resolve full screen menubar covering the app toolbar
   - Resolve unfocused password windows
->>>>>>> 38188a5c
+- Increment Binaries:
+  - PatcherSupportPkg 1.3.4 - release
+  - AirportBrcmFixup 2.1.8 - release
+  - BlueToolFixup 2.6.8 - release
+  - RestrictEvents 1.1.3 - release
 
 ## 1.0.1
 - Resolve rendering issues on Intel Ivy Bridge iGPUs
