--- conflicted
+++ resolved
@@ -11,16 +11,13 @@
 - Add configuration for mediaanalysisd usage
   - For systems that are the primary iCloud Photo Library host, mediaanalysisd may be unstable on large amounts of unprocessed faces
   - Applicable to 3802-based GPUs (ie. Intel Ivy Bridge and Haswell iGPUs, Nvidia Kepler dGPUs)
-<<<<<<< HEAD
-- Resolve AMD Vega support on pre-AVX2 Macs in macOS Ventura
-  - Originally caused by regression from 0.6.2
-=======
 - Remove MacBook4,1 references
   - Machine was never properly supported by OCLP
 - Restore support for Aquantia Aqtion 10GBe Ethernet for Pre-VT-d systems on 12.3 and newer
   - i.e. MacPro5,1 with AQC107 expansion card running macOS Ventura/Monterey 12.6.x
   - Thanks [@jazzzny](https://github.com/jazzzny)
->>>>>>> 52d43eb7
+- Resolve AMD Vega support on pre-AVX2 Macs in macOS Ventura
+  - Originally caused by regression from 0.6.2
 - Backend Changes:
   - device_probe.py:
     - Add USB device parsing via `IOUSBDevice` class
