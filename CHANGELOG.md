--- conflicted
+++ resolved
@@ -9,7 +9,8 @@
   - Attempt to avoid misuse of option
 - Work-around `Failed to extract AssetData` during installer creation
   - Apple bug, resolved by using CoW into a different directory than `/Applications`
-<<<<<<< HEAD
+- Avoid listing beta installers in downloader
+- Warn about downloading macOS Ventura installers, unsupported by current patcher
 - Ventura Specific Updates:
   - Switch boot.efi model patch to iMac18,1
   - Resolve pre-Force Touch Trackpad support in Ventura
@@ -32,10 +33,6 @@
   - OpenCorePkg 0.8.3 rolling (30acb57)
   - Lilu 1.6.2 rolling (2ff83c6)
   - FeatureUnlock 1.0.9 rolling (b7c1dd0)
-=======
-- Avoid listing beta installers in downloader
-- Warn about downloading macOS Ventura installers, unsupported by current patcher
->>>>>>> 11bd7a40
 
 ## 0.4.7
 - Fix crashing on defaults parsing
