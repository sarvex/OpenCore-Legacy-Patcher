--- conflicted
+++ resolved
@@ -1,13 +1,10 @@
 # OpenCore Legacy Patcher changelog
 
 ## 0.3.1
-<<<<<<< HEAD
+- Allow for setting custom SIP values via TUI
 - Increment Binaries:
   - OpenCorePkg 0.7.4 release
   - RestrictEvents 1.0.5 release
-=======
-- Allow for setting custom SIP values via TUI
->>>>>>> 0ff6a18e
 
 ## 0.3.0
 - Fix Nvidia Tesla Acceleration in Monterey Beta 7+
