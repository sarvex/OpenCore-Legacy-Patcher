# Copyright (C) 2020-2022, Dhinak G, Mykola Grymalyuk

import os
import sys
import time
import logging
import threading
from pathlib import Path

from resources.wx_gui import gui_entry
from resources import (
    constants,
    utilities,
    device_probe,
    os_probe,
    defaults,
    arguments,
    reroute_payloads,
    commit_info,
    logging_handler,
    analytics_handler,
)


class OpenCoreLegacyPatcher:
    """
    Initial entry point for starting OpenCore Legacy Patcher
    """

    def __init__(self) -> None:
        self.constants: constants.Constants = constants.Constants()

        logging_handler.InitializeLoggingSupport(self.constants)

        self._generate_base_data()

        if utilities.check_cli_args() is None:
            gui_entry.EntryPoint(self.constants).start()


    def _generate_base_data(self) -> None:
        """
        Generate base data required for the patcher to run
        """

        self.constants.wxpython_variant: bool = True

        # Ensure we live after parent process dies (ie. LaunchAgent)
        os.setpgrp()

        # Generate OS data
        os_data = os_probe.OSProbe()
        self.constants.detected_os = os_data.detect_kernel_major()
        self.constants.detected_os_minor = os_data.detect_kernel_minor()
        self.constants.detected_os_build = os_data.detect_os_build()
        self.constants.detected_os_version = os_data.detect_os_version()

        # Generate computer data
        self.constants.computer = device_probe.Computer.probe()
        self.computer = self.constants.computer
        self.constants.booted_oc_disk = utilities.find_disk_off_uuid(utilities.clean_device_path(self.computer.opencore_path))
        if self.constants.computer.firmware_vendor:
            if self.constants.computer.firmware_vendor != "Apple":
                self.constants.host_is_hackintosh = True

        # Generate environment data
        self.constants.recovery_status = utilities.check_recovery()
        utilities.disable_cls()

        # Generate binary data
        launcher_script = None
        launcher_binary = sys.executable
        if "python" in launcher_binary:
            # We're running from source
            launcher_script =  __file__
            if "main.py" in launcher_script:
                launcher_script = launcher_script.replace("/resources/main.py", "/OpenCore-Patcher-GUI.command")
        self.constants.launcher_binary = launcher_binary
        self.constants.launcher_script = launcher_script

        # Initialize working directory
        self.constants.unpack_thread = threading.Thread(target=reroute_payloads.RoutePayloadDiskImage, args=(self.constants,))
        self.constants.unpack_thread.start()

        # Generate commit info
        self.constants.commit_info = commit_info.ParseCommitInfo(self.constants.launcher_binary).generate_commit_info()
        if self.constants.commit_info[0] not in ["Running from source", "Built from source"]:
            # Now that we have commit info, update nightly link
            branch = self.constants.commit_info[0]
            branch = branch.replace("refs/heads/", "")
            self.constants.installer_pkg_url_nightly = self.constants.installer_pkg_url_nightly.replace("main", branch)

        # Generate defaults
        defaults.GenerateDefaults(self.computer.real_model, True, self.constants)
        threading.Thread(target=analytics_handler.Analytics, args=(self.constants,)).start()

        if utilities.check_cli_args() is None:
            self.constants.cli_mode = False
            return

        logging.info("Detected arguments, switching to CLI mode")
        self.constants.gui_mode = True  # Assumes no user interaction is required

        ignore_args = ["--auto_patch", "--gui_patch", "--gui_unpatch", "--update_installed"]
        if not any(x in sys.argv for x in ignore_args):
            self.constants.current_path = Path.cwd()
<<<<<<< HEAD
            if getattr(sys, "frozen", False) and hasattr(sys, "_MEIPASS"):
                self.constants.payload_path = sys._MEIPASS / Path("payloads")
                logging.info("Rerouting payloads location")
=======
>>>>>>> 969cc65a
        ignore_args = ignore_args.pop(0)

        if not any(x in sys.argv for x in ignore_args):
            while self.constants.unpack_thread.is_alive():
                time.sleep(0.1)

        arguments.arguments(self.constants)<|MERGE_RESOLUTION|>--- conflicted
+++ resolved
@@ -104,12 +104,6 @@
         ignore_args = ["--auto_patch", "--gui_patch", "--gui_unpatch", "--update_installed"]
         if not any(x in sys.argv for x in ignore_args):
             self.constants.current_path = Path.cwd()
-<<<<<<< HEAD
-            if getattr(sys, "frozen", False) and hasattr(sys, "_MEIPASS"):
-                self.constants.payload_path = sys._MEIPASS / Path("payloads")
-                logging.info("Rerouting payloads location")
-=======
->>>>>>> 969cc65a
         ignore_args = ignore_args.pop(0)
 
         if not any(x in sys.argv for x in ignore_args):
